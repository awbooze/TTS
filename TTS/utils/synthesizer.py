--- conflicted
+++ resolved
@@ -259,24 +259,8 @@
         self.speaker_manager = self.default_voice.speaker_manager
         self.num_speakers = self.default_voice.num_speakers
         self.tts_speakers = {}
-<<<<<<< HEAD
         self.d_vector_dim = self.default_voice.d_vector_dim
         self.seg = self.seg_by_lang[self.default_lang[:2]]
-=======
-        self.d_vector_dim = 0
-        self.seg = self._get_segmenter("en")
-        self.use_cuda = use_cuda
-
-        if self.use_cuda:
-            assert torch.cuda.is_available(), "CUDA is not availabe on this machine."
-        self._load_tts(tts_checkpoint, tts_config_path, use_cuda)
-        self.output_sample_rate = self.tts_config.audio["sample_rate"]
-        if vocoder_checkpoint:
-            self._load_vocoder(vocoder_checkpoint, vocoder_config, use_cuda)
-            self.output_sample_rate = self.vocoder_config.audio["sample_rate"]
-        else:
-            print(" > Using Griffin-Lim as no vocoder model defined")
->>>>>>> 7f1a2378
 
     @staticmethod
     def _get_segmenter(lang: str):
@@ -469,16 +453,12 @@
             waveform = waveform.squeeze()
 
             # trim silence
-<<<<<<< HEAD
-            waveform = trim_silence(waveform, sen_voice.ap)
+            if self.tts_config.audio["do_trim_silence"] is True:
+                waveform = trim_silence(waveform, self.ap)
 
             if waveform_sample_rate != self.output_sample_rate:
                 # Resample to sample rate of default voice
                 waveform = librosa.resample(waveform, orig_sr=waveform_sample_rate, target_sr=self.output_sample_rate)
-=======
-            if self.tts_config.audio["do_trim_silence"] is True:
-                waveform = trim_silence(waveform, self.ap)
->>>>>>> 7f1a2378
 
             if (sen.pause_before_ms > 0):
                 # If there is a defined pause before a sentence, calculate it via the sample rate
