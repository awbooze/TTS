--- conflicted
+++ resolved
@@ -271,75 +271,7 @@
         """
         return pysbd.Segmenter(language=lang, clean=True)
 
-<<<<<<< HEAD
-    def _load_tts(self, tts_checkpoint: str, tts_config_path: str, use_cuda: bool) -> None:
-        """Load the TTS model.
-
-        1. Load the model config.
-        2. Init the AudioProcessor.
-        3. Init the model from the config.
-        4. Move the model to the GPU if CUDA is enabled.
-        5. Init the speaker manager for the model.
-
-        Args:
-            tts_checkpoint (str): path to the model checkpoint.
-            tts_config_path (str): path to the model config file.
-            use_cuda (bool): enable/disable CUDA use.
-        """
-        # pylint: disable=global-statement
-
-        self.tts_config = load_config(tts_config_path)
-        self.use_phonemes = self.tts_config.use_phonemes
-        self.ap = AudioProcessor(verbose=False, **self.tts_config.audio)
-
-        speaker_manager = self._init_speaker_manager()
-
-        self.tts_model = setup_tts_model(config=self.tts_config, speaker_manager=speaker_manager)
-        self.tts_model.load_checkpoint(self.tts_config, tts_checkpoint, eval=True)
-        if use_cuda:
-            self.tts_model.cuda()
-
-    def _init_speaker_manager(self):
-        """Initialize the SpeakerManager"""
-        # setup if multi-speaker settings are in the global model config
-        speaker_manager = None
-        if hasattr(self.tts_config, "use_speaker_embedding") and self.tts_config.use_speaker_embedding is True:
-            if self.tts_speakers_file:
-                speaker_manager = SpeakerManager(speaker_id_file_path=self.tts_speakers_file)
-            if self.tts_config.get("speakers_file", None):
-                speaker_manager = SpeakerManager(speaker_id_file_path=self.tts_config.speakers_file)
-
-        if hasattr(self.tts_config, "use_d_vector_file") and self.tts_config.use_speaker_embedding is True:
-            if self.tts_speakers_file:
-                speaker_manager = SpeakerManager(d_vectors_file_path=self.tts_speakers_file)
-            if self.tts_config.get("d_vector_file", None):
-                speaker_manager = SpeakerManager(d_vectors_file_path=self.tts_config.d_vector_file)
-        return speaker_manager
-
-    def _load_vocoder(self, model_file: str, model_config: str, use_cuda: bool) -> None:
-        """Load the vocoder model.
-
-        1. Load the vocoder config.
-        2. Init the AudioProcessor for the vocoder.
-        3. Init the vocoder model from the config.
-        4. Move the model to the GPU if CUDA is enabled.
-
-        Args:
-            model_file (str): path to the model checkpoint.
-            model_config (str): path to the model config file.
-            use_cuda (bool): enable/disable CUDA use.
-        """
-        self.vocoder_config = load_config(model_config)
-        self.vocoder_ap = AudioProcessor(verbose=False, **self.vocoder_config.audio)
-        self.vocoder_model = setup_vocoder_model(self.vocoder_config)
-        self.vocoder_model.load_checkpoint(self.vocoder_config, model_file, eval=True)
-        if use_cuda:
-            self.vocoder_model.cuda()
-
-    def split_into_sentences(self, text) -> List[str]:
-=======
     def split_into_sentences(self, text, lang: str = "") -> List[str]:
->>>>>>> 2577da5d
         """Split give text into sentences.
 
         Args:
@@ -396,25 +328,6 @@
         start_time = time.time()
         wavs = []
 
-<<<<<<< HEAD
-        # handle multi-speaker
-        speaker_embedding = None
-        speaker_id = None
-        if self.tts_speakers_file or hasattr(self.tts_model.speaker_manager, "speaker_ids"):
-            if speaker_idx and isinstance(speaker_idx, str):
-                if self.tts_config.use_d_vector_file:
-                    # get the speaker embedding from the saved d_vectors.
-                    speaker_embedding = self.tts_model.speaker_manager.get_d_vectors_by_speaker(speaker_idx)[0]
-                    speaker_embedding = np.array(speaker_embedding)[None, :]  # [1 x embedding_dim]
-                else:
-                    # get speaker idx from the speaker name
-                    speaker_id = self.tts_model.speaker_manager.speaker_ids[speaker_idx]
-
-            elif not speaker_idx and not speaker_wav:
-                raise ValueError(
-                    " [!] Look like you use a multi-speaker model. "
-                    "You need to define either a `speaker_idx` or a `style_wav` to use a multi-speaker model."
-=======
         if ssml:
             # Split SSML into sentences using gruut.
             #
@@ -427,29 +340,14 @@
                     ssml=True,
                     pos=False,
                     phonemize=False,
->>>>>>> 2577da5d
                 )
             )
             print(" > Text splitted to sentences.")
             print([(s.text, s.voice, s.lang) for s in sens])
         else:
-<<<<<<< HEAD
-            if speaker_idx:
-                raise ValueError(
-                    f" [!] Missing speakers.json file path for selecting speaker {speaker_idx}."
-                    "Define path for speaker.json if it is a multi-speaker model or remove defined speaker idx. "
-                )
-
-        # compute a new d_vector from the given clip.
-        if speaker_wav is not None:
-            speaker_embedding = self.tts_model.speaker_manager.compute_d_vector_from_clip(speaker_wav)
-
-        use_gl = self.vocoder_model is None
-=======
             sens = self.split_into_sentences(text, lang=lang)
             print(" > Text splitted to sentences.")
             print(sens)
->>>>>>> 2577da5d
 
         # Process each sentence, which may be a string or a gruut.Sentence
         # object.
