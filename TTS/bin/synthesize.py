--- conflicted
+++ resolved
@@ -309,11 +309,7 @@
     print(" > Text: {}".format(args.text))
 
     # kick it
-<<<<<<< HEAD
-    wav = synthesizer.tts(args.text, args.speaker_idx, args.speaker_wav, ssml=args.ssml)
-=======
-    wav = synthesizer.tts(args.text, args.speaker_idx, args.speaker_wav, args.gst_style)
->>>>>>> 7f1a2378
+    wav = synthesizer.tts(args.text, args.speaker_idx, args.speaker_wav, args.gst_style, ssml=args.ssml)
 
     # save the results
     print(" > Saving output to {}".format(args.out_path))
