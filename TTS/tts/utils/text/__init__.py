# -*- coding: utf-8 -*-
# adapted from https://github.com/keithito/tacotron

import re
from typing import Dict, List

import gruut
from gruut_ipa import IPA

from TTS.tts.utils.text import cleaners
from TTS.tts.utils.text.chinese_mandarin.phonemizer import chinese_text_to_phonemes
from TTS.tts.utils.text.japanese.phonemizer import japanese_text_to_phonemes
from TTS.tts.utils.text.symbols import _bos, _eos, _punctuations, make_symbols, phonemes, symbols

# pylint: disable=unnecessary-comprehension
# Mappings from symbol to numeric ID and vice versa:
_symbol_to_id = {s: i for i, s in enumerate(symbols)}
_id_to_symbol = {i: s for i, s in enumerate(symbols)}

_phonemes_to_id = {s: i for i, s in enumerate(phonemes)}
_id_to_phonemes = {i: s for i, s in enumerate(phonemes)}

_symbols = symbols
_phonemes = phonemes

# Regular expression matching text enclosed in curly braces:
_CURLY_RE = re.compile(r"(.*?)\{(.+?)\}(.*)")

# Regular expression matching punctuations, ignoring empty space
PHONEME_PUNCTUATION_PATTERN = r"[" + _punctuations.replace(" ", "") + "]+"

# Table for str.translate to fix gruut/TTS phoneme mismatch
GRUUT_TRANS_TABLE = str.maketrans("g", "ɡ")


def text2phone(text, language, use_espeak_phonemes=False, keep_stress=False):
    """Convert graphemes to phonemes.
    Parameters:
            text (str): text to phonemize
            language (str): language of the text
    Returns:
            ph (str): phonemes as a string seperated by "|"
                    ph = "ɪ|g|ˈ|z|æ|m|p|ə|l"
    """

    # TO REVIEW : How to have a good implementation for this?
    if language == "zh-CN":
        ph = chinese_text_to_phonemes(text)
        return ph

    if language == "ja-jp":
        ph = japanese_text_to_phonemes(text)
        return ph

<<<<<<< HEAD
    if gruut.is_language_supported(language):
        # Use gruut for phonemization
        ph_list = []
        for sentence in gruut.sentences(text, lang=language, espeak=use_espeak_phonemes):
            for word in sentence:
                if word.is_break:
                    if not ph_list:
                        ph_list.append("")

                    ph_list[-1] += word.text
                elif word.phonemes:
                    ph_list.append("".join(IPA.without_stress(p) for p in word.phonemes))

        # Join and re-split to break apart dipthongs, suprasegmentals, etc.
        ph_words = ["|".join(word_phonemes) for word_phonemes in ph_list]
        ph = "| ".join(ph_words)

        # Fix a few phonemes
        ph = ph.translate(GRUUT_TRANS_TABLE)
        return ph

    raise ValueError(f" [!] Language {language} is not supported for phonemization.")
=======
    if not gruut.is_language_supported(language):
        raise ValueError(f" [!] Language {language} is not supported for phonemization.")

    # Use gruut for phonemization
    ph_list = []
    for sentence in gruut.sentences(text, lang=language, espeak=use_espeak_phonemes):
        for word in sentence:
            if word.is_break:
                # Use actual character for break phoneme (e.g., comma)
                if ph_list:
                    # Join with previous word
                    ph_list[-1].append(word.text)
                else:
                    # First word is punctuation
                    ph_list.append([word.text])
            elif word.phonemes:
                # Add phonemes for word
                word_phonemes = []

                for word_phoneme in word.phonemes:
                    if not keep_stress:
                        # Remove primary/secondary stress
                        word_phoneme = IPA.without_stress(word_phoneme)

                    word_phoneme = word_phoneme.translate(GRUUT_TRANS_TABLE)

                    if word_phoneme:
                        # Flatten phonemes
                        word_phonemes.extend(word_phoneme)

                if word_phonemes:
                    ph_list.append(word_phonemes)

    # Join and re-split to break apart dipthongs, suprasegmentals, etc.
    ph_words = ["|".join(word_phonemes) for word_phonemes in ph_list]
    ph = "| ".join(ph_words)

    return ph
>>>>>>> 7f1a2378


def intersperse(sequence, token):
    result = [token] * (len(sequence) * 2 + 1)
    result[1::2] = sequence
    return result


def pad_with_eos_bos(phoneme_sequence, tp=None):
    # pylint: disable=global-statement
    global _phonemes_to_id, _bos, _eos
    if tp:
        _bos = tp["bos"]
        _eos = tp["eos"]
        _, _phonemes = make_symbols(**tp)
        _phonemes_to_id = {s: i for i, s in enumerate(_phonemes)}

    return [_phonemes_to_id[_bos]] + list(phoneme_sequence) + [_phonemes_to_id[_eos]]


def phoneme_to_sequence(
    text: str,
    cleaner_names: List[str],
    language: str,
    enable_eos_bos: bool = False,
    custom_symbols: List[str] = None,
    tp: Dict = None,
    add_blank: bool = False,
    use_espeak_phonemes: bool = False,
) -> List[int]:
    """Converts a string of phonemes to a sequence of IDs.
    If `custom_symbols` is provided, it will override the default symbols.

    Args:
      text (str): string to convert to a sequence
      cleaner_names (List[str]): names of the cleaner functions to run the text through
      language (str): text language key for phonemization.
      enable_eos_bos (bool): whether to append the end-of-sentence and beginning-of-sentence tokens.
      tp (Dict): dictionary of character parameters to use a custom character set.
      add_blank (bool): option to add a blank token between each token.
      use_espeak_phonemes (bool): use espeak based lexicons to convert phonemes to sequenc

    Returns:
      List[int]: List of integers corresponding to the symbols in the text
    """
    # pylint: disable=global-statement
    global _phonemes_to_id, _phonemes

    if custom_symbols is not None:
        _phonemes = custom_symbols
    elif tp:
        _, _phonemes = make_symbols(**tp)
    _phonemes_to_id = {s: i for i, s in enumerate(_phonemes)}

    sequence = []
    clean_text = _clean_text(text, cleaner_names)
    to_phonemes = text2phone(clean_text, language, use_espeak_phonemes=use_espeak_phonemes)
    if to_phonemes is None:
        print("!! After phoneme conversion the result is None. -- {} ".format(clean_text))
    # iterate by skipping empty strings - NOTE: might be useful to keep it to have a better intonation.
    for phoneme in filter(None, to_phonemes.split("|")):
        sequence += _phoneme_to_sequence(phoneme)
    # Append EOS char
    if enable_eos_bos:
        sequence = pad_with_eos_bos(sequence, tp=tp)
    if add_blank:
        sequence = intersperse(sequence, len(_phonemes))  # add a blank token (new), whose id number is len(_phonemes)
    return sequence


def sequence_to_phoneme(sequence: List, tp: Dict = None, add_blank=False, custom_symbols: List["str"] = None):
    # pylint: disable=global-statement
    """Converts a sequence of IDs back to a string"""
    global _id_to_phonemes, _phonemes
    if add_blank:
        sequence = list(filter(lambda x: x != len(_phonemes), sequence))
    result = ""

    if custom_symbols is not None:
        _phonemes = custom_symbols
    elif tp:
        _, _phonemes = make_symbols(**tp)
    _id_to_phonemes = {i: s for i, s in enumerate(_phonemes)}

    for symbol_id in sequence:
        if symbol_id in _id_to_phonemes:
            s = _id_to_phonemes[symbol_id]
            result += s
    return result.replace("}{", " ")


def text_to_sequence(
    text: str, cleaner_names: List[str], custom_symbols: List[str] = None, tp: Dict = None, add_blank: bool = False
) -> List[int]:
    """Converts a string of text to a sequence of IDs corresponding to the symbols in the text.
    If `custom_symbols` is provided, it will override the default symbols.

    Args:
      text (str): string to convert to a sequence
      cleaner_names (List[str]): names of the cleaner functions to run the text through
      tp (Dict): dictionary of character parameters to use a custom character set.
      add_blank (bool): option to add a blank token between each token.

    Returns:
      List[int]: List of integers corresponding to the symbols in the text
    """
    # pylint: disable=global-statement
    global _symbol_to_id, _symbols

    if custom_symbols is not None:
        _symbols = custom_symbols
    elif tp:
        _symbols, _ = make_symbols(**tp)
    _symbol_to_id = {s: i for i, s in enumerate(_symbols)}

    sequence = []

    # Check for curly braces and treat their contents as ARPAbet:
    while text:
        m = _CURLY_RE.match(text)
        if not m:
            sequence += _symbols_to_sequence(_clean_text(text, cleaner_names))
            break
        sequence += _symbols_to_sequence(_clean_text(m.group(1), cleaner_names))
        sequence += _arpabet_to_sequence(m.group(2))
        text = m.group(3)

    if add_blank:
        sequence = intersperse(sequence, len(_symbols))  # add a blank token (new), whose id number is len(_symbols)
    return sequence


def sequence_to_text(sequence: List, tp: Dict = None, add_blank=False, custom_symbols: List[str] = None):
    """Converts a sequence of IDs back to a string"""
    # pylint: disable=global-statement
    global _id_to_symbol, _symbols
    if add_blank:
        sequence = list(filter(lambda x: x != len(_symbols), sequence))

    if custom_symbols is not None:
        _symbols = custom_symbols
        _id_to_symbol = {i: s for i, s in enumerate(_symbols)}
    elif tp:
        _symbols, _ = make_symbols(**tp)
        _id_to_symbol = {i: s for i, s in enumerate(_symbols)}

    result = ""
    for symbol_id in sequence:
        if symbol_id in _id_to_symbol:
            s = _id_to_symbol[symbol_id]
            # Enclose ARPAbet back in curly braces:
            if len(s) > 1 and s[0] == "@":
                s = "{%s}" % s[1:]
            result += s
    return result.replace("}{", " ")


def _clean_text(text, cleaner_names):
    for name in cleaner_names:
        cleaner = getattr(cleaners, name)
        if not cleaner:
            raise Exception("Unknown cleaner: %s" % name)
        text = cleaner(text)
    return text


def _symbols_to_sequence(syms):
    return [_symbol_to_id[s] for s in syms if _should_keep_symbol(s)]


def _phoneme_to_sequence(phons):
    return [_phonemes_to_id[s] for s in list(phons) if _should_keep_phoneme(s)]


def _arpabet_to_sequence(text):
    return _symbols_to_sequence(["@" + s for s in text.split()])


def _should_keep_symbol(s):
    return s in _symbol_to_id and s not in ["~", "^", "_"]


def _should_keep_phoneme(p):
    return p in _phonemes_to_id and p not in ["~", "^", "_"]<|MERGE_RESOLUTION|>--- conflicted
+++ resolved
@@ -52,30 +52,6 @@
         ph = japanese_text_to_phonemes(text)
         return ph
 
-<<<<<<< HEAD
-    if gruut.is_language_supported(language):
-        # Use gruut for phonemization
-        ph_list = []
-        for sentence in gruut.sentences(text, lang=language, espeak=use_espeak_phonemes):
-            for word in sentence:
-                if word.is_break:
-                    if not ph_list:
-                        ph_list.append("")
-
-                    ph_list[-1] += word.text
-                elif word.phonemes:
-                    ph_list.append("".join(IPA.without_stress(p) for p in word.phonemes))
-
-        # Join and re-split to break apart dipthongs, suprasegmentals, etc.
-        ph_words = ["|".join(word_phonemes) for word_phonemes in ph_list]
-        ph = "| ".join(ph_words)
-
-        # Fix a few phonemes
-        ph = ph.translate(GRUUT_TRANS_TABLE)
-        return ph
-
-    raise ValueError(f" [!] Language {language} is not supported for phonemization.")
-=======
     if not gruut.is_language_supported(language):
         raise ValueError(f" [!] Language {language} is not supported for phonemization.")
 
@@ -114,7 +90,6 @@
     ph = "| ".join(ph_words)
 
     return ph
->>>>>>> 7f1a2378
 
 
 def intersperse(sequence, token):
